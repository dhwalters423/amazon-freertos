/*
 * Copyright (C) 2018 Amazon.com, Inc. or its affiliates.  All Rights Reserved.
 *
 * Permission is hereby granted, free of charge, to any person obtaining a copy of
 * this software and associated documentation files (the "Software"), to deal in
 * the Software without restriction, including without limitation the rights to
 * use, copy, modify, merge, publish, distribute, sublicense, and/or sell copies of
 * the Software, and to permit persons to whom the Software is furnished to do so,
 * subject to the following conditions:
 *
 * The above copyright notice and this permission notice shall be included in all
 * copies or substantial portions of the Software.
 *
 * THE SOFTWARE IS PROVIDED "AS IS", WITHOUT WARRANTY OF ANY KIND, EXPRESS OR
 * IMPLIED, INCLUDING BUT NOT LIMITED TO THE WARRANTIES OF MERCHANTABILITY, FITNESS
 * FOR A PARTICULAR PURPOSE AND NONINFRINGEMENT. IN NO EVENT SHALL THE AUTHORS OR
 * COPYRIGHT HOLDERS BE LIABLE FOR ANY CLAIM, DAMAGES OR OTHER LIABILITY, WHETHER
 * IN AN ACTION OF CONTRACT, TORT OR OTHERWISE, ARISING FROM, OUT OF OR IN
 * CONNECTION WITH THE SOFTWARE OR THE USE OR OTHER DEALINGS IN THE SOFTWARE.
 */

/**
 * @file aws_iot_demo_shadow.c
 * @brief Demonstrates usage of the Thing Shadow library.
 *
 * This program demonstrates the using Shadow documents to toggle a state called
 * "powerOn" in a remote device.
 */

/* The config header is always included first. */
#include "iot_config.h"

/* Standard includes. */
#include <stdbool.h>
#include <stdio.h>
#include <stdlib.h>
#include <string.h>

/* Set up logging for this demo. */
#include "iot_demo_logging.h"

/* Platform layer includes. */
#include "platform/iot_clock.h"
#include "platform/iot_threads.h"

/* MQTT include. */
#include "iot_mqtt.h"

/* Shadow include. */
#include "aws_iot_shadow.h"

/* JSON utilities include. */
#include "iot_json_utils.h"

/**
 * @cond DOXYGEN_IGNORE
 * Doxygen should ignore this section.
 *
 * Provide default values for undefined configuration settings.
 */
#ifndef AWS_IOT_DEMO_SHADOW_UPDATE_COUNT
    #define AWS_IOT_DEMO_SHADOW_UPDATE_COUNT        ( 20 )
#endif
#ifndef AWS_IOT_DEMO_SHADOW_UPDATE_PERIOD_MS
    #define AWS_IOT_DEMO_SHADOW_UPDATE_PERIOD_MS    ( 3000 )
#endif
/** @endcond */

/* Validate Shadow demo configuration settings. */
#if AWS_IOT_DEMO_SHADOW_UPDATE_COUNT <= 0
    #error "AWS_IOT_DEMO_SHADOW_UPDATE_COUNT cannot be 0 or negative."
#endif
#if AWS_IOT_DEMO_SHADOW_UPDATE_PERIOD_MS <= 0
    #error "AWS_IOT_DEMO_SHADOW_UPDATE_PERIOD_MS cannot be 0 or negative."
#endif

/**
 * @brief The keep-alive interval used for this demo.
 *
 * An MQTT ping request will be sent periodically at this interval.
 */
#define _KEEP_ALIVE_SECONDS    ( 60 )

/**
 * @brief The timeout for Shadow and MQTT operations in this demo.
 */
#define _TIMEOUT_MS            ( 5000 )

/**
 * @brief Format string representing a Shadow document with a "desired" state.
 *
 * Note the client token, which is required for all Shadow updates. The client
 * token must be unique at any given time, but may be reused once the update is
 * completed. For this demo, a timestamp is used for a client token.
 */
#define _SHADOW_DESIRED_JSON     \
    "{"                          \
    "\"state\":{"                \
    "\"desired\":{"              \
    "\"powerOn\":%.1d"           \
    "}"                          \
    "},"                         \
    "\"clientToken\":\"%.6llu\"" \
    "}"

/**
 * @brief The expected size of #_SHADOW_DESIRED_JSON.
 *
 * Because all the format specifiers in #_SHADOW_DESIRED_JSON include a length,
 * its full size is known at compile-time.
 */
#define _EXPECTED_DESIRED_JSON_SIZE    ( sizeof( _SHADOW_DESIRED_JSON ) - 4 )

/**
 * @brief Format string representing a Shadow document with a "reported" state.
 *
 * Note the client token, which is required for all Shadow updates. The client
 * token must be unique at any given time, but may be reused once the update is
 * completed. For this demo, a timestamp is used for a client token.
 */
#define _SHADOW_REPORTED_JSON    \
    "{"                          \
    "\"state\":{"                \
    "\"reported\":{"             \
    "\"powerOn\":%.1d"           \
    "}"                          \
    "},"                         \
    "\"clientToken\":\"%.6llu\"" \
    "}"

/**
 * @brief The expected size of #_SHADOW_REPORTED_JSON.
 *
 * Because all the format specifiers in #_SHADOW_REPORTED_JSON include a length,
 * its full size is known at compile-time.
 */
#define _EXPECTED_REPORTED_JSON_SIZE    ( sizeof( _SHADOW_REPORTED_JSON ) - 4 )

/*-----------------------------------------------------------*/

/* Declaration of demo function. */
int RunShadowDemo( bool awsIotMqttMode,
                   const char * pIdentifier,
                   void * pNetworkServerInfo,
                   void * pNetworkCredentialInfo,
                   const IotNetworkInterface_t * pNetworkInterface );

/*-----------------------------------------------------------*/

/**
 * @brief Parses a key in the "state" section of a Shadow delta document.
 *
 * @param[in] pDeltaDocument The Shadow delta document to parse.
 * @param[in] deltaDocumentLength The length of `pDeltaDocument`.
 * @param[in] pDeltaKey The key in the delta document to find. Must be NULL-terminated.
 * @param[out] pDelta Set to the first character in the delta key.
 * @param[out] pDeltaLength The length of the delta key.
 *
 * @return `true` if the given delta key is found; `false` otherwise.
 */
static bool _getDelta( const char * pDeltaDocument,
                       size_t deltaDocumentLength,
                       const char * pDeltaKey,
                       const char ** pDelta,
                       size_t * pDeltaLength )
{
    bool stateFound = false, deltaFound = false;
    const size_t deltaKeyLength = strlen( pDeltaKey );
    const char * pState = NULL;
    size_t stateLength = 0;

    /* Find the "state" key in the delta document. */
    stateFound = IotJsonUtils_FindJsonValue( pDeltaDocument,
                                             deltaDocumentLength,
                                             "state",
                                             5,
                                             &pState,
                                             &stateLength );

    if( stateFound == true )
    {
        /* Find the delta key within the "state" section. */
        deltaFound = IotJsonUtils_FindJsonValue( pState,
                                                 stateLength,
                                                 pDeltaKey,
                                                 deltaKeyLength,
                                                 pDelta,
                                                 pDeltaLength );
    }
    else
    {
        IotLogWarn( "Failed to find \"state\" in Shadow delta document." );
    }

    return deltaFound;
}

/*-----------------------------------------------------------*/

/**
 * @brief Parses the "state" key from the "previous" or "current" sections of a
 * Shadow updated document.
 *
 * @param[in] pUpdatedDocument The Shadow updated document to parse.
 * @param[in] updatedDocumentLength The length of `pUpdatedDocument`.
 * @param[in] pSectionKey Either "previous" or "current". Must be NULL-terminated.
 * @param[out] pState Set to the first character in "state".
 * @param[out] pStateLength Length of the "state" section.
 *
 * @return `true` if the "state" was found; `false` otherwise.
 */
static bool _getUpdatedState( const char * pUpdatedDocument,
                              size_t updatedDocumentLength,
                              const char * pSectionKey,
                              const char ** pState,
                              size_t * pStateLength )
{
    bool sectionFound = false, stateFound = false;
    const size_t sectionKeyLength = strlen( pSectionKey );
    const char * pSection = NULL;
    size_t sectionLength = 0;

    /* Find the given section in the updated document. */
    sectionFound = IotJsonUtils_FindJsonValue( pUpdatedDocument,
                                               updatedDocumentLength,
                                               pSectionKey,
                                               sectionKeyLength,
                                               &pSection,
                                               &sectionLength );

    if( sectionFound == true )
    {
        /* Find the "state" key within the "previous" or "current" section. */
        stateFound = IotJsonUtils_FindJsonValue( pSection,
                                                 sectionLength,
                                                 "state",
                                                 5,
                                                 pState,
                                                 pStateLength );
    }
    else
    {
        IotLogWarn( "Failed to find section %s in Shadow updated document.",
                    pSectionKey );
    }

    return stateFound;
}

/*-----------------------------------------------------------*/

/**
 * @brief Shadow delta callback, invoked when the desired and updates Shadow
 * states differ.
 *
 * This function simulates a device updating its state in response to a Shadow.
 *
 * @param[in] pCallbackContext Not used.
 * @param[in] pCallbackParam The received Shadow delta document.
 */
static void _shadowDeltaCallback( void * pCallbackContext,
                                  AwsIotShadowCallbackParam_t * pCallbackParam )
{
    bool deltaFound = false;
    const char * pDelta = NULL;
    size_t deltaLength = 0;
    IotSemaphore_t * pDeltaSemaphore = pCallbackContext;
    int updateDocumentLength = 0;
    AwsIotShadowError_t updateStatus = AWS_IOT_SHADOW_STATUS_PENDING;
    AwsIotShadowDocumentInfo_t updateDocument = AWS_IOT_SHADOW_DOCUMENT_INFO_INITIALIZER;

    /* Stored state. */
    static int32_t currentState = 0;

    /* A buffer containing the update document. It has static duration to prevent
     * it from being placed on the call stack. */
    static char pUpdateDocument[ _EXPECTED_REPORTED_JSON_SIZE + 1 ] = { 0 };

    /* Check if there is a different "powerOn" state in the Shadow. */
    deltaFound = _getDelta( pCallbackParam->u.callback.pDocument,
                            pCallbackParam->u.callback.documentLength,
                            "powerOn",
                            &pDelta,
                            &deltaLength );

    if( deltaFound == true )
    {
        /* Change the current state based on the value in the delta document. */
        if( *pDelta == '0' )
        {
            IotLogInfo( "%.*s changing state from %d to 0.",
                        pCallbackParam->thingNameLength,
                        pCallbackParam->pThingName,
                        currentState );

            currentState = 0;
        }
        else if( *pDelta == '1' )
        {
            IotLogInfo( "%.*s changing state from %d to 1.",
                        pCallbackParam->thingNameLength,
                        pCallbackParam->pThingName,
                        currentState );

            currentState = 1;
        }
        else
        {
            IotLogWarn( "Unknown powerOn state parsed from delta document." );
        }

        /* Set the common members to report the new state. */
        updateDocument.pThingName = pCallbackParam->pThingName;
        updateDocument.thingNameLength = pCallbackParam->thingNameLength;
        updateDocument.u.update.pUpdateDocument = pUpdateDocument;
        updateDocument.u.update.updateDocumentLength = _EXPECTED_REPORTED_JSON_SIZE;

        /* Generate a Shadow document for the reported state. To keep the client
         * token within 6 characters, it is modded by 1000000. */
        updateDocumentLength = snprintf( pUpdateDocument,
                                         _EXPECTED_REPORTED_JSON_SIZE + 1,
                                         _SHADOW_REPORTED_JSON,
                                         currentState,
                                         ( long long unsigned ) IotClock_GetTimeMs() % 1000000 );

        if( ( size_t ) updateDocumentLength != _EXPECTED_REPORTED_JSON_SIZE )
        {
            IotLogError( "Failed to generate reported state document for Shadow update." );
        }
        else
        {
            /* Send the Shadow update. Its result is not checked, as the Shadow updated
             * callback will report if the Shadow was successfully updated. Because the
             * Shadow is constantly updated in this demo, the "Keep Subscriptions" flag
             * is passed to this function. */
            updateStatus = AwsIotShadow_Update( pCallbackParam->mqttConnection,
                                                &updateDocument,
                                                AWS_IOT_SHADOW_FLAG_KEEP_SUBSCRIPTIONS,
                                                NULL,
                                                NULL );

            if( updateStatus != AWS_IOT_SHADOW_STATUS_PENDING )
            {
                IotLogWarn( "%.*s failed to report new state.",
                            pCallbackParam->thingNameLength,
                            pCallbackParam->pThingName );
            }
            else
            {
                IotLogInfo( "%.*s sent new state report.",
                            pCallbackParam->thingNameLength,
                            pCallbackParam->pThingName );
            }
        }
    }
    else
    {
        IotLogWarn( "Failed to parse powerOn state from delta document." );
    }

    /* Post to the delta semaphore to unblock the thread sending Shadow updates. */
    IotSemaphore_Post( pDeltaSemaphore );
}

/*-----------------------------------------------------------*/

/**
 * @brief Shadow updated callback, invoked when the Shadow document changes.
 *
 * This function reports when a Shadow has been updated.
 *
 * @param[in] pCallbackContext Not used.
 * @param[in] pCallbackParam The received Shadow updated document.
 */
static void _shadowUpdatedCallback( void * pCallbackContext,
                                    AwsIotShadowCallbackParam_t * pCallbackParam )
{
    bool previousFound = false, currentFound = false;
    const char * pPrevious = NULL, * pCurrent = NULL;
    size_t previousLength = 0, currentLength = 0;

    /* Silence warnings about unused parameters. */
    ( void ) pCallbackContext;

    /* Find the previous Shadow document. */
    previousFound = _getUpdatedState( pCallbackParam->u.callback.pDocument,
                                      pCallbackParam->u.callback.documentLength,
                                      "previous",
                                      &pPrevious,
                                      &previousLength );

    /* Find the current Shadow document. */
    currentFound = _getUpdatedState( pCallbackParam->u.callback.pDocument,
                                     pCallbackParam->u.callback.documentLength,
                                     "current",
                                     &pCurrent,
                                     &currentLength );

    /* Log the previous and current states. */
    if( ( previousFound == true ) && ( currentFound == true ) )
    {
        IotLogInfo( "Shadow was updated!\r\n"
                    "Previous: {\"state\":%.*s}\r\n"
                    "Current:  {\"state\":%.*s}",
                    previousLength,
                    pPrevious,
                    currentLength,
                    pCurrent );
    }
    else
    {
        if( previousFound == false )
        {
            IotLogWarn( "Previous state not found in Shadow updated document." );
        }

        if( currentFound == false )
        {
            IotLogWarn( "Current state not found in Shadow updated document." );
        }
    }
}

/*-----------------------------------------------------------*/

/**
<<<<<<< HEAD
 * @brief Initialize the the MQTT library and the Shadow library.
=======
 * @brief Initialize the MQTT library, and the Shadow library.
>>>>>>> fa29c988
 *
 * @return `EXIT_SUCCESS` if all libraries were successfully initialized;
 * `EXIT_FAILURE` otherwise.
 */
static int _initializeDemo( void )
{
    int status = EXIT_SUCCESS;
    IotMqttError_t mqttInitStatus = IOT_MQTT_SUCCESS;
    AwsIotShadowError_t shadowInitStatus = AWS_IOT_SHADOW_SUCCESS;

    /* Flags to track cleanup on error. */
    bool mqttInitialized = false;

    /* Initialize the MQTT library. */
    mqttInitStatus = IotMqtt_Init();

    if( mqttInitStatus == IOT_MQTT_SUCCESS )
    {
        mqttInitialized = true;
    }
    else
    {
        status = EXIT_FAILURE;
    }

    /* Initialize the Shadow library. */
    if( status == EXIT_SUCCESS )
    {
        /* Use the default MQTT timeout. */
        shadowInitStatus = AwsIotShadow_Init( 0 );

        if( shadowInitStatus != AWS_IOT_SHADOW_SUCCESS )
        {
            status = EXIT_FAILURE;
        }
    }

    /* Clean up on error. */
    if( status == EXIT_FAILURE )
    {
        if( mqttInitialized == true )
        {
            IotMqtt_Cleanup();
        }
    }

    return status;
}

/*-----------------------------------------------------------*/

/**
<<<<<<< HEAD
 * @brief Clean up the the MQTT library and the Shadow library.
=======
 * @brief Clean up the MQTT library, and the Shadow library.
>>>>>>> fa29c988
 */
static void _cleanupDemo( void )
{
    AwsIotShadow_Cleanup();
    IotMqtt_Cleanup();
}

/*-----------------------------------------------------------*/

/**
 * @brief Establish a new connection to the MQTT server for the Shadow demo.
 *
 * @param[in] pIdentifier NULL-terminated MQTT client identifier. The Shadow
 * demo will use the Thing Name as the client identifier.
 * @param[in] pNetworkServerInfo Passed to the MQTT connect function when
 * establishing the MQTT connection.
 * @param[in] pNetworkCredentialInfo Passed to the MQTT connect function when
 * establishing the MQTT connection.
 * @param[in] pNetworkInterface The network interface to use for this demo.
 * @param[out] pMqttConnection Set to the handle to the new MQTT connection.
 *
 * @return `EXIT_SUCCESS` if the connection is successfully established; `EXIT_FAILURE`
 * otherwise.
 */
static int _establishMqttConnection( const char * pIdentifier,
                                     void * pNetworkServerInfo,
                                     void * pNetworkCredentialInfo,
                                     const IotNetworkInterface_t * pNetworkInterface,
                                     IotMqttConnection_t * pMqttConnection )
{
    int status = EXIT_SUCCESS;
    IotMqttError_t connectStatus = IOT_MQTT_STATUS_PENDING;
    IotMqttNetworkInfo_t networkInfo = IOT_MQTT_NETWORK_INFO_INITIALIZER;
    IotMqttConnectInfo_t connectInfo = IOT_MQTT_CONNECT_INFO_INITIALIZER;

    if( pIdentifier == NULL )
    {
        IotLogError( "Shadow Thing Name must be provided." );

        status = EXIT_FAILURE;
    }

    if( status == EXIT_SUCCESS )
    {
        /* Set the members of the network info not set by the initializer. This
         * struct provided information on the transport layer to the MQTT connection. */
        networkInfo.createNetworkConnection = true;
        networkInfo.u.setup.pNetworkServerInfo = pNetworkServerInfo;
        networkInfo.u.setup.pNetworkCredentialInfo = pNetworkCredentialInfo;
        networkInfo.pNetworkInterface = pNetworkInterface;

#if IOT_MQTT_ENABLE_SERIALIZER_OVERRIDES == 1
        networkInfo.pMqttSerializer = IOT_MQTT_SERIALIZER_OVERRIDE;
#endif

        /* Set the members of the connection info not set by the initializer. */
        connectInfo.awsIotMqttMode = true;
        connectInfo.cleanSession = true;
        connectInfo.keepAliveSeconds = _KEEP_ALIVE_SECONDS;

        /* AWS IoT recommends the use of the Thing Name as the MQTT client ID. */
        connectInfo.pClientIdentifier = pIdentifier;
        connectInfo.clientIdentifierLength = ( uint16_t ) strlen( pIdentifier );

        IotLogInfo( "Shadow Thing Name is %.*s (length %hu).",
                    connectInfo.clientIdentifierLength,
                    connectInfo.pClientIdentifier,
                    connectInfo.clientIdentifierLength );

        /* Establish the MQTT connection. */
        connectStatus = IotMqtt_Connect( &networkInfo,
                                         &connectInfo,
                                         _TIMEOUT_MS,
                                         pMqttConnection );

        if( connectStatus != IOT_MQTT_SUCCESS )
        {
            IotLogError( "MQTT CONNECT returned error %s.",
                         IotMqtt_strerror( connectStatus ) );

            status = EXIT_FAILURE;
        }
    }

    return status;
}

/*-----------------------------------------------------------*/

/**
 * @brief Set the Shadow callback functions used in this demo.
 *
 * @param[in] pDeltaSemaphore Used to synchronize Shadow updates with the delta
 * callback.
 * @param[in] mqttConnection The MQTT connection used for Shadows.
 * @param[in] pThingName The Thing Name for Shadows in this demo.
 * @param[in] thingNameLength The length of `pThingName`.
 *
 * @return `EXIT_SUCCESS` if all Shadow callbacks were set; `EXIT_FAILURE`
 * otherwise.
 */
static int _setShadowCallbacks( IotSemaphore_t * pDeltaSemaphore,
                                IotMqttConnection_t mqttConnection,
                                const char * pThingName,
                                size_t thingNameLength )
{
    int status = EXIT_SUCCESS;
    AwsIotShadowError_t callbackStatus = AWS_IOT_SHADOW_STATUS_PENDING;
    AwsIotShadowCallbackInfo_t deltaCallback = AWS_IOT_SHADOW_CALLBACK_INFO_INITIALIZER,
                               updatedCallback = AWS_IOT_SHADOW_CALLBACK_INFO_INITIALIZER;

    /* Set the functions for callbacks. */
    deltaCallback.pCallbackContext = pDeltaSemaphore;
    deltaCallback.function = _shadowDeltaCallback;
    updatedCallback.function = _shadowUpdatedCallback;

    /* Set the delta callback, which notifies of different desired and reported
     * Shadow states. */
    callbackStatus = AwsIotShadow_SetDeltaCallback( mqttConnection,
                                                    pThingName,
                                                    thingNameLength,
                                                    0,
                                                    &deltaCallback );

    if( callbackStatus == AWS_IOT_SHADOW_SUCCESS )
    {
        /* Set the updated callback, which notifies when a Shadow document is
         * changed. */
        callbackStatus = AwsIotShadow_SetUpdatedCallback( mqttConnection,
                                                          pThingName,
                                                          thingNameLength,
                                                          0,
                                                          &updatedCallback );
    }

    if( callbackStatus != AWS_IOT_SHADOW_SUCCESS )
    {
        IotLogError( "Failed to set demo shadow callback, error %s.",
                     AwsIotShadow_strerror( callbackStatus ) );

        status = EXIT_FAILURE;
    }

    return status;
}

/*-----------------------------------------------------------*/

/**
 * @brief Try to delete any Shadow document in the cloud.
 *
 * @param[in] mqttConnection The MQTT connection used for Shadows.
 * @param[in] pThingName The Shadow Thing Name to delete.
 * @param[in] thingNameLength The length of `pThingName`.
 */
static void _clearShadowDocument( IotMqttConnection_t mqttConnection,
                                  const char * const pThingName,
                                  size_t thingNameLength )
{
    AwsIotShadowError_t deleteStatus = AWS_IOT_SHADOW_STATUS_PENDING;

    /* Delete any existing Shadow document so that this demo starts with an empty
     * Shadow. */
    deleteStatus = AwsIotShadow_TimedDelete( mqttConnection,
                                             pThingName,
                                             thingNameLength,
                                             0,
                                             _TIMEOUT_MS );

    /* Check for return values of "SUCCESS" and "NOT FOUND". Both of these values
     * mean that the Shadow document is now empty. */
    if( ( deleteStatus == AWS_IOT_SHADOW_SUCCESS ) || ( deleteStatus == AWS_IOT_SHADOW_NOT_FOUND ) )
    {
        IotLogInfo( "Successfully cleared Shadow of %.*s.",
                    thingNameLength,
                    pThingName );
    }
    else
    {
        IotLogWarn( "Shadow of %.*s not cleared.",
                    thingNameLength,
                    pThingName );
    }
}

/*-----------------------------------------------------------*/

/**
 * @brief Send the Shadow updates that will trigger the Shadow callbacks.
 *
 * @param[in] pDeltaSemaphore Used to synchronize Shadow updates with the delta
 * callback.
 * @param[in] mqttConnection The MQTT connection used for Shadows.
 * @param[in] pThingName The Thing Name for Shadows in this demo.
 * @param[in] thingNameLength The length of `pThingName`.
 *
 * @return `EXIT_SUCCESS` if all Shadow updates were sent; `EXIT_FAILURE`
 * otherwise.
 */
static int _sendShadowUpdates( IotSemaphore_t * pDeltaSemaphore,
                               IotMqttConnection_t mqttConnection,
                               const char * const pThingName,
                               size_t thingNameLength )
{
    int status = EXIT_SUCCESS;
    int32_t i = 0, desiredState = 0;
    AwsIotShadowError_t updateStatus = AWS_IOT_SHADOW_STATUS_PENDING;
    AwsIotShadowDocumentInfo_t updateDocument = AWS_IOT_SHADOW_DOCUMENT_INFO_INITIALIZER;

    /* A buffer containing the update document. It has static duration to prevent
     * it from being placed on the call stack. */
    static char pUpdateDocument[ _EXPECTED_DESIRED_JSON_SIZE + 1 ] = { 0 };

    /* Set the common members of the Shadow update document info. */
    updateDocument.pThingName = pThingName;
    updateDocument.thingNameLength = thingNameLength;
    updateDocument.u.update.pUpdateDocument = pUpdateDocument;
    updateDocument.u.update.updateDocumentLength = _EXPECTED_DESIRED_JSON_SIZE;

    /* Publish Shadow updates at a set period. */
    for( i = 1; i <= AWS_IOT_DEMO_SHADOW_UPDATE_COUNT; i++ )
    {
        /* Toggle the desired state. */
        desiredState = !( desiredState );

        /* Generate a Shadow desired state document, using a timestamp for the client
         * token. To keep the client token within 6 characters, it is modded by 1000000. */
        status = snprintf( pUpdateDocument,
                           _EXPECTED_DESIRED_JSON_SIZE + 1,
                           _SHADOW_DESIRED_JSON,
                           desiredState,
                           ( long long unsigned ) IotClock_GetTimeMs() % 1000000 );

        /* Check for errors from snprintf. The expected value is the length of
         * the desired JSON document less the format specifier for the state. */
        if( ( size_t ) status != _EXPECTED_DESIRED_JSON_SIZE )
        {
            IotLogError( "Failed to generate desired state document for Shadow update"
                         " %d of %d.", i, AWS_IOT_DEMO_SHADOW_UPDATE_COUNT );

            status = EXIT_FAILURE;
            break;
        }
        else
        {
            status = EXIT_SUCCESS;
        }

        IotLogInfo( "Sending Shadow update %d of %d: %s",
                    i,
                    AWS_IOT_DEMO_SHADOW_UPDATE_COUNT,
                    pUpdateDocument );

        /* Send the Shadow update. Because the Shadow is constantly updated in
         * this demo, the "Keep Subscriptions" flag is passed to this function.
         * Note that this flag only needs to be passed on the first call, but
         * passing it for subsequent calls is fine.
         */
        updateStatus = AwsIotShadow_TimedUpdate( mqttConnection,
                                                 &updateDocument,
                                                 AWS_IOT_SHADOW_FLAG_KEEP_SUBSCRIPTIONS,
                                                 _TIMEOUT_MS );

        /* Check the status of the Shadow update. */
        if( updateStatus != AWS_IOT_SHADOW_SUCCESS )
        {
            IotLogError( "Failed to send Shadow update %d of %d, error %s.",
                         i,
                         AWS_IOT_DEMO_SHADOW_UPDATE_COUNT,
                         AwsIotShadow_strerror( updateStatus ) );

            status = EXIT_FAILURE;
            break;
        }
        else
        {
            IotLogInfo( "Successfully sent Shadow update %d of %d.",
                        i,
                        AWS_IOT_DEMO_SHADOW_UPDATE_COUNT );

            /* Wait for the delta callback to change its state before continuing. */
            if( IotSemaphore_TimedWait( pDeltaSemaphore, _TIMEOUT_MS ) == false )
            {
                IotLogError( "Timed out waiting on delta callback to change state." );

                status = EXIT_FAILURE;
                break;
            }
        }

        IotClock_SleepMs( AWS_IOT_DEMO_SHADOW_UPDATE_PERIOD_MS );
    }

    return status;
}

/*-----------------------------------------------------------*/

/**
 * @brief The function that runs the Shadow demo, called by the demo runner.
 *
 * @param[in] awsIotMqttMode Ignored for the Shadow demo.
 * @param[in] pIdentifier NULL-terminated Shadow Thing Name.
 * @param[in] pNetworkServerInfo Passed to the MQTT connect function when
 * establishing the MQTT connection for Shadows.
 * @param[in] pNetworkCredentialInfo Passed to the MQTT connect function when
 * establishing the MQTT connection for Shadows.
 * @param[in] pNetworkInterface The network interface to use for this demo.
 *
 * @return `EXIT_SUCCESS` if the demo completes successfully; `EXIT_FAILURE` otherwise.
 */
int RunShadowDemo( bool awsIotMqttMode,
                   const char * pIdentifier,
                   void * pNetworkServerInfo,
                   void * pNetworkCredentialInfo,
                   const IotNetworkInterface_t * pNetworkInterface )
{
    /* Return value of this function and the exit status of this program. */
    int status = 0;

    /* Handle of the MQTT connection used in this demo. */
    IotMqttConnection_t mqttConnection = IOT_MQTT_CONNECTION_INITIALIZER;

    /* Length of Shadow Thing Name. */
    const size_t thingNameLength = strlen( pIdentifier );

    /* Allows the Shadow update function to wait for the delta callback to complete
     * a state change before continuing. */
    IotSemaphore_t deltaSemaphore;

    /* Flags for tracking which cleanup functions must be called. */
    bool librariesInitialized = false, connectionEstablished = false, deltaSemaphoreCreated = false;

    /* The first parameter of this demo function is not used. Shadows are specific
     * to AWS IoT, so this value is hardcoded to true whenever needed. */
    ( void ) awsIotMqttMode;

    /* Initialize the libraries required for this demo. */
    status = _initializeDemo();

    if( status == EXIT_SUCCESS )
    {
        /* Mark the libraries as initialized. */
        librariesInitialized = true;

        /* Establish a new MQTT connection. */
        status = _establishMqttConnection( pIdentifier,
                                           pNetworkServerInfo,
                                           pNetworkCredentialInfo,
                                           pNetworkInterface,
                                           &mqttConnection );
    }

    if( status == EXIT_SUCCESS )
    {
        /* Mark the MQTT connection as established. */
        connectionEstablished = true;

        /* Create the semaphore that synchronizes with the delta callback. */
        deltaSemaphoreCreated = IotSemaphore_Create( &deltaSemaphore, 0, 1 );

        if( deltaSemaphoreCreated == false )
        {
            status = EXIT_FAILURE;
        }
    }

    if( status == EXIT_SUCCESS )
    {
        /* Set the Shadow callbacks for this demo. */
        status = _setShadowCallbacks( &deltaSemaphore,
                                      mqttConnection,
                                      pIdentifier,
                                      thingNameLength );
    }

    if( status == EXIT_SUCCESS )
    {
        /* Clear the Shadow document so that this demo starts with no existing
         * Shadow. */
        _clearShadowDocument( mqttConnection, pIdentifier, thingNameLength );

        /* Send Shadow updates. */
        status = _sendShadowUpdates( &deltaSemaphore,
                                     mqttConnection,
                                     pIdentifier,
                                     thingNameLength );

        /* Delete the Shadow document created by this demo to clean up. */
        _clearShadowDocument( mqttConnection, pIdentifier, thingNameLength );
    }

    /* Disconnect the MQTT connection if it was established. */
    if( connectionEstablished == true )
    {
        IotMqtt_Disconnect( mqttConnection, 0 );
    }

    /* Clean up libraries if they were initialized. */
    if( librariesInitialized == true )
    {
        _cleanupDemo();
    }

    /* Destroy the delta semaphore if it was created. */
    if( deltaSemaphoreCreated == true )
    {
        IotSemaphore_Destroy( &deltaSemaphore );
    }

    return status;
}

/*-----------------------------------------------------------*/<|MERGE_RESOLUTION|>--- conflicted
+++ resolved
@@ -424,11 +424,7 @@
 /*-----------------------------------------------------------*/
 
 /**
-<<<<<<< HEAD
- * @brief Initialize the the MQTT library and the Shadow library.
-=======
- * @brief Initialize the MQTT library, and the Shadow library.
->>>>>>> fa29c988
+ * @brief Initialize the MQTT library and the Shadow library.
  *
  * @return `EXIT_SUCCESS` if all libraries were successfully initialized;
  * `EXIT_FAILURE` otherwise.
@@ -481,11 +477,7 @@
 /*-----------------------------------------------------------*/
 
 /**
-<<<<<<< HEAD
- * @brief Clean up the the MQTT library and the Shadow library.
-=======
- * @brief Clean up the MQTT library, and the Shadow library.
->>>>>>> fa29c988
+ * @brief Clean up the MQTT library and the Shadow library.
  */
 static void _cleanupDemo( void )
 {
